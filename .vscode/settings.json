{
	"cSpell.words": [
		"Cidr",
<<<<<<< HEAD
		"Decodable",
=======
		"GOBIN",
		"GOPATH",
>>>>>>> ab9f840f
		"Iface",
		"Ifaces",
		"Newf",
		"Unmarshaller",
		"Untrusted",
		"Wrapf",
		"aips",
		"deconfigure",
		"deconfigured",
		"deconfiguring",
		"dedupe",
		"deserialize",
		"deserialized",
		"golint",
		"gopls",
		"pcfg",
		"pflag",
		"stretchr",
		"stringifying",
		"systemctl",
		"systemd",
		"uint",
		"unencrypted",
		"uuid",
		"vcfg",
		"vishvananda",
		"wgctrl",
		"wgtypes"
	]
}<|MERGE_RESOLUTION|>--- conflicted
+++ resolved
@@ -1,12 +1,9 @@
 {
 	"cSpell.words": [
 		"Cidr",
-<<<<<<< HEAD
 		"Decodable",
-=======
 		"GOBIN",
 		"GOPATH",
->>>>>>> ab9f840f
 		"Iface",
 		"Ifaces",
 		"Newf",
